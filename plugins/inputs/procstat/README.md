--- conflicted
+++ resolved
@@ -145,7 +145,6 @@
     - voluntary_context_switches (int)
     - write_bytes (int, *telegraf* may need to be ran as **root**)
     - write_count (int, *telegraf* may need to be ran as **root**)
-<<<<<<< HEAD
 - procstat_net
   - tags:
     - interface (string)
@@ -166,7 +165,6 @@
     - net_packets_recv (int)
 
 
-=======
 - procstat_lookup
   - tags:
     - exe (string)
@@ -179,7 +177,6 @@
     - cgroup (string)
   - fields:
     - pid_count (int)
->>>>>>> 50a82c69
 *NOTE: Resource limit > 2147483647 will be reported as 2147483647.*
 
 ### Example Output:
