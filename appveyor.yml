version: "{build}"

cache:
 - C:\Cache

clone_folder: C:\gopath\src\github.com\influxdata\telegraf

environment:
  GOPATH: C:\gopath

platform: x64

install:
  - IF NOT EXIST "C:\Cache" mkdir C:\Cache
<<<<<<< HEAD
  - IF NOT EXIST "C:\Cache\go1.8.1.msi" curl -o "C:\Cache\go1.8.1.msi" https://storage.googleapis.com/golang/go1.8.1.windows-amd64.msi
  - IF NOT EXIST "C:\Cache\wix311-binaries.zip" curl -L -o "C:\Cache\wix311-binaries.zip" https://github.com/wixtoolset/wix3/releases/download/wix311rtm/wix311-binaries.zip
  - IF NOT EXIST "C:\Cache\gnuwin32-bin.zip" curl -o "C:\Cache\gnuwin32-bin.zip" https://dl.influxdata.com/telegraf/ci/make-3.81-bin.zip
  - IF NOT EXIST "C:\Cache\gnuwin32-dep.zip" curl -o "C:\Cache\gnuwin32-dep.zip" https://dl.influxdata.com/telegraf/ci/make-3.81-dep.zip
  - IF EXIST "C:\Go" rmdir /S /Q C:\Go
  - msiexec.exe /i "C:\Cache\go1.8.1.msi" /quiet
  - 7z x "C:\Cache\wix311-binaries.zip" -oC:\wix -y
=======
  - IF NOT EXIST "C:\Cache\go1.10.3.msi" curl -o "C:\Cache\go1.10.3.msi" https://storage.googleapis.com/golang/go1.10.3.windows-amd64.msi
  - IF NOT EXIST "C:\Cache\gnuwin32-bin.zip" curl -o "C:\Cache\gnuwin32-bin.zip" https://dl.influxdata.com/telegraf/ci/make-3.81-bin.zip
  - IF NOT EXIST "C:\Cache\gnuwin32-dep.zip" curl -o "C:\Cache\gnuwin32-dep.zip" https://dl.influxdata.com/telegraf/ci/make-3.81-dep.zip
  - IF EXIST "C:\Go" rmdir /S /Q C:\Go
  - msiexec.exe /i "C:\Cache\go1.10.3.msi" /quiet
>>>>>>> 7553c8fd
  - 7z x "C:\Cache\gnuwin32-bin.zip" -oC:\GnuWin32 -y
  - 7z x "C:\Cache\gnuwin32-dep.zip" -oC:\GnuWin32 -y
  - go get -d github.com/golang/dep
  - cd "%GOPATH%\src\github.com\golang\dep"
  - git checkout -q v0.5.0
  - go install -ldflags="-X main.version=v0.5.0" ./cmd/dep
  - cd "%GOPATH%\src\github.com\influxdata\telegraf"
  - git config --system core.longpaths true
  - go version
  - go env

build_script:
  - cmd: C:\GnuWin32\bin\make package-windows

test_script:
  - cmd: C:\GnuWin32\bin\make check
  - cmd: C:\GnuWin32\bin\make test-windows

artifacts:
  - path: '**\telegraf*.msi'
  - path: '**\telegraf*.zip'<|MERGE_RESOLUTION|>--- conflicted
+++ resolved
@@ -12,21 +12,13 @@
 
 install:
   - IF NOT EXIST "C:\Cache" mkdir C:\Cache
-<<<<<<< HEAD
-  - IF NOT EXIST "C:\Cache\go1.8.1.msi" curl -o "C:\Cache\go1.8.1.msi" https://storage.googleapis.com/golang/go1.8.1.windows-amd64.msi
+  - IF NOT EXIST "C:\Cache\go1.10.3.msi" curl -o "C:\Cache\go1.10.3.msi" https://storage.googleapis.com/golang/go1.10.3.windows-amd64.msi
   - IF NOT EXIST "C:\Cache\wix311-binaries.zip" curl -L -o "C:\Cache\wix311-binaries.zip" https://github.com/wixtoolset/wix3/releases/download/wix311rtm/wix311-binaries.zip
   - IF NOT EXIST "C:\Cache\gnuwin32-bin.zip" curl -o "C:\Cache\gnuwin32-bin.zip" https://dl.influxdata.com/telegraf/ci/make-3.81-bin.zip
   - IF NOT EXIST "C:\Cache\gnuwin32-dep.zip" curl -o "C:\Cache\gnuwin32-dep.zip" https://dl.influxdata.com/telegraf/ci/make-3.81-dep.zip
   - IF EXIST "C:\Go" rmdir /S /Q C:\Go
-  - msiexec.exe /i "C:\Cache\go1.8.1.msi" /quiet
+  - msiexec.exe /i "C:\Cache\go1.10.3.msi" /quiet
   - 7z x "C:\Cache\wix311-binaries.zip" -oC:\wix -y
-=======
-  - IF NOT EXIST "C:\Cache\go1.10.3.msi" curl -o "C:\Cache\go1.10.3.msi" https://storage.googleapis.com/golang/go1.10.3.windows-amd64.msi
-  - IF NOT EXIST "C:\Cache\gnuwin32-bin.zip" curl -o "C:\Cache\gnuwin32-bin.zip" https://dl.influxdata.com/telegraf/ci/make-3.81-bin.zip
-  - IF NOT EXIST "C:\Cache\gnuwin32-dep.zip" curl -o "C:\Cache\gnuwin32-dep.zip" https://dl.influxdata.com/telegraf/ci/make-3.81-dep.zip
-  - IF EXIST "C:\Go" rmdir /S /Q C:\Go
-  - msiexec.exe /i "C:\Cache\go1.10.3.msi" /quiet
->>>>>>> 7553c8fd
   - 7z x "C:\Cache\gnuwin32-bin.zip" -oC:\GnuWin32 -y
   - 7z x "C:\Cache\gnuwin32-dep.zip" -oC:\GnuWin32 -y
   - go get -d github.com/golang/dep
